[package]
name = "polkadot-cli"
version = "0.8.28"
authors = ["Parity Technologies <admin@parity.io>"]
description = "Polkadot Relay-chain Client Node"
edition = "2018"

[package.metadata.wasm-pack.profile.release]
# `wasm-opt` has some problems on linux, see
# https://github.com/rustwasm/wasm-pack/issues/781 etc.
wasm-opt = false

[lib]
crate-type = ["cdylib", "rlib"]

[dependencies]
log = "0.4.13"
thiserror = "1.0.23"
structopt = { version = "0.3.21", optional = true }
wasm-bindgen = { version = "0.2.70", optional = true }
wasm-bindgen-futures = { version = "0.4.19", optional = true }
futures = "0.3.12"

service = { package = "polkadot-service", path = "../node/service", default-features = false, optional = true }
polkadot-parachain = { path = "../parachain", optional = true }

sp-core = { git = "https://github.com/paritytech/substrate", branch = "rococo-v1" }
tracing-futures = "0.2.4"
<<<<<<< HEAD
frame-benchmarking-cli = { git = "https://github.com/paritytech/substrate", optional = true , branch = "rococo-v1" }
sc-cli = { git = "https://github.com/paritytech/substrate", optional = true , branch = "rococo-v1" }
sc-service = { git = "https://github.com/paritytech/substrate", optional = true , branch = "rococo-v1" }
browser-utils = { package = "substrate-browser-utils", git = "https://github.com/paritytech/substrate", optional = true , branch = "rococo-v1" }
=======
frame-benchmarking-cli = { git = "https://github.com/paritytech/substrate", branch = "master", optional = true }
try-runtime-cli = { git = "https://github.com/paritytech/substrate", branch = "master", optional = true }
sc-cli = { git = "https://github.com/paritytech/substrate", branch = "master", optional = true }
sc-service = { git = "https://github.com/paritytech/substrate", branch = "master", optional = true }
browser-utils = { package = "substrate-browser-utils", git = "https://github.com/paritytech/substrate", branch = "master", optional = true }
>>>>>>> 7754c036

# this crate is used only to enable `trie-memory-tracker` feature
# see https://github.com/paritytech/substrate/pull/6745
sp-trie = { git = "https://github.com/paritytech/substrate", default-features = false , branch = "rococo-v1" }

[build-dependencies]
substrate-build-script-utils = { git = "https://github.com/paritytech/substrate", branch = "rococo-v1" }

[features]
default = [ "wasmtime", "db", "cli", "full-node", "trie-memory-tracker", "polkadot-parachain" ]
wasmtime = [ "sc-cli/wasmtime", "polkadot-parachain/wasmtime" ]
db = [ "service/db" ]
cli = [
	"structopt",
	"sc-cli",
	"sc-service",
	"frame-benchmarking-cli",
	"try-runtime-cli",
]
browser = [
	"wasm-bindgen",
	"wasm-bindgen-futures",
	"browser-utils",
	"service",
]
runtime-benchmarks = [ "service/runtime-benchmarks" ]
trie-memory-tracker = [ "sp-trie/memory-tracker" ]
full-node = [ "service/full-node" ]
real-overseer = [ "service/real-overseer" ]
try-runtime = [ "service/try-runtime" ]<|MERGE_RESOLUTION|>--- conflicted
+++ resolved
@@ -26,18 +26,11 @@
 
 sp-core = { git = "https://github.com/paritytech/substrate", branch = "rococo-v1" }
 tracing-futures = "0.2.4"
-<<<<<<< HEAD
-frame-benchmarking-cli = { git = "https://github.com/paritytech/substrate", optional = true , branch = "rococo-v1" }
-sc-cli = { git = "https://github.com/paritytech/substrate", optional = true , branch = "rococo-v1" }
-sc-service = { git = "https://github.com/paritytech/substrate", optional = true , branch = "rococo-v1" }
-browser-utils = { package = "substrate-browser-utils", git = "https://github.com/paritytech/substrate", optional = true , branch = "rococo-v1" }
-=======
 frame-benchmarking-cli = { git = "https://github.com/paritytech/substrate", branch = "master", optional = true }
 try-runtime-cli = { git = "https://github.com/paritytech/substrate", branch = "master", optional = true }
 sc-cli = { git = "https://github.com/paritytech/substrate", branch = "master", optional = true }
 sc-service = { git = "https://github.com/paritytech/substrate", branch = "master", optional = true }
 browser-utils = { package = "substrate-browser-utils", git = "https://github.com/paritytech/substrate", branch = "master", optional = true }
->>>>>>> 7754c036
 
 # this crate is used only to enable `trie-memory-tracker` feature
 # see https://github.com/paritytech/substrate/pull/6745
