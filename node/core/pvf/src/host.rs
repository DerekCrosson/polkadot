--- conflicted
+++ resolved
@@ -24,13 +24,9 @@
 	artifacts::{ArtifactId, ArtifactPathId, ArtifactState, Artifacts},
 	execute,
 	metrics::Metrics,
-<<<<<<< HEAD
 	prepare,
 	pvf::{Pvf, PvfCode},
-	Priority, ValidationError, LOG_TARGET,
-=======
-	prepare, PrepareResult, Priority, Pvf, ValidationError, LOG_TARGET,
->>>>>>> 952d7737
+	PrepareResult, Priority, ValidationError, LOG_TARGET,
 };
 use always_assert::never;
 use async_std::path::{Path, PathBuf};
@@ -439,6 +435,10 @@
 	pvf: Pvf,
 	result_sender: PrepareResultSender,
 ) -> Result<(), Fatal> {
+	let pvf = match pvf {
+		Pvf::Code(code) => code,
+		Pvf::Hash(_) => todo!(),
+	};
 	let artifact_id = pvf.as_artifact_id();
 
 	if let Some(state) = artifacts.artifact_state_mut(&artifact_id) {
@@ -499,17 +499,10 @@
 			},
 		}
 	} else {
-<<<<<<< HEAD
-		if let Pvf::Preimage(code) = pvf {
+		if let Pvf::Code(code) = pvf {
 			// Artifact is unknown: register it and enqueue a job with the corresponding priority and
-			artifacts.insert_preparing(artifact_id.clone());
+			artifacts.insert_preparing(artifact_id.clone(), Vec::new());
 			send_prepare(prepare_queue, prepare::ToQueue::Enqueue { priority, pvf: code }).await?;
-=======
-		// Artifact is unknown: register it and enqueue a job with the corresponding priority and
-		//
-		artifacts.insert_preparing(artifact_id.clone(), Vec::new());
-		send_prepare(prepare_queue, prepare::ToQueue::Enqueue { priority, pvf }).await?;
->>>>>>> 952d7737
 
 			awaiting_prepare.add(artifact_id, execution_timeout, params, result_tx);
 		} else {
@@ -939,58 +932,13 @@
 	}
 
 	#[async_std::test]
-<<<<<<< HEAD
-	async fn amending_priority() {
-		let mut test = Builder::default().build();
-		let mut host = test.host_handle();
-
-		host.heads_up(vec![pvf(1)]).await.unwrap();
-
-		// Run until we receive a prepare request.
-		let prepare_q_rx = &mut test.to_prepare_queue_rx;
-		run_until(
-			&mut test.run,
-			async {
-				assert_matches!(
-					prepare_q_rx.next().await.unwrap(),
-					prepare::ToQueue::Enqueue { .. }
-				);
-			}
-			.boxed(),
-		)
-		.await;
-
-		let (result_tx, _result_rx) = oneshot::channel();
-		host.execute_pvf(
-			Pvf::Preimage(PvfCode::from_discriminator(1)),
-			TEST_EXECUTION_TIMEOUT,
-			vec![],
-			Priority::Critical,
-			result_tx,
-		)
-		.await
-		.unwrap();
-
-		run_until(
-			&mut test.run,
-			async {
-				assert_matches!(prepare_q_rx.next().await.unwrap(), prepare::ToQueue::Amend { .. });
-			}
-			.boxed(),
-		)
-		.await;
-	}
-
-	#[async_std::test]
-=======
->>>>>>> 952d7737
 	async fn execute_pvf_requests() {
 		let mut test = Builder::default().build();
 		let mut host = test.host_handle();
 
 		let (result_tx, result_rx_pvf_1_1) = oneshot::channel();
 		host.execute_pvf(
-			Pvf::Preimage(PvfCode::from_discriminator(1)),
+			Pvf::Code(PvfCode::from_discriminator(1)),
 			TEST_EXECUTION_TIMEOUT,
 			b"pvf1".to_vec(),
 			Priority::Normal,
@@ -1001,7 +949,7 @@
 
 		let (result_tx, result_rx_pvf_1_2) = oneshot::channel();
 		host.execute_pvf(
-			Pvf::Preimage(PvfCode::from_discriminator(1)),
+			Pvf::Code(PvfCode::from_discriminator(1)),
 			TEST_EXECUTION_TIMEOUT,
 			b"pvf1".to_vec(),
 			Priority::Critical,
@@ -1012,7 +960,7 @@
 
 		let (result_tx, result_rx_pvf_2) = oneshot::channel();
 		host.execute_pvf(
-			Pvf::Preimage(PvfCode::from_discriminator(2)),
+			Pvf::Code(PvfCode::from_discriminator(2)),
 			TEST_EXECUTION_TIMEOUT,
 			b"pvf2".to_vec(),
 			Priority::Normal,
@@ -1084,7 +1032,9 @@
 
 		// First, test a simple precheck request.
 		let (result_tx, result_rx) = oneshot::channel();
-		host.precheck_pvf(Pvf::from_discriminator(1), result_tx).await.unwrap();
+		host.precheck_pvf(Pvf::Code(PvfCode::from_discriminator(1)), result_tx)
+			.await
+			.unwrap();
 
 		// The queue received the prepare request.
 		assert_matches!(
@@ -1105,7 +1055,9 @@
 		let mut precheck_receivers = Vec::new();
 		for _ in 0..3 {
 			let (result_tx, result_rx) = oneshot::channel();
-			host.precheck_pvf(Pvf::from_discriminator(2), result_tx).await.unwrap();
+			host.precheck_pvf(Pvf::Code(PvfCode::from_discriminator(2)), result_tx)
+				.await
+				.unwrap();
 			precheck_receivers.push(result_rx);
 		}
 		// Received prepare request.
@@ -1140,7 +1092,7 @@
 		// Send PVF for the execution and request the prechecking for it.
 		let (result_tx, result_rx_execute) = oneshot::channel();
 		host.execute_pvf(
-			Pvf::from_discriminator(1),
+			Pvf::Code(PvfCode::from_discriminator(1)),
 			TEST_EXECUTION_TIMEOUT,
 			b"pvf2".to_vec(),
 			Priority::Critical,
@@ -1155,7 +1107,9 @@
 		);
 
 		let (result_tx, result_rx) = oneshot::channel();
-		host.precheck_pvf(Pvf::from_discriminator(1), result_tx).await.unwrap();
+		host.precheck_pvf(Pvf::Code(PvfCode::from_discriminator(1)), result_tx)
+			.await
+			.unwrap();
 
 		// Suppose the preparation failed, the execution queue is empty and both
 		// "clients" receive their results.
@@ -1177,13 +1131,15 @@
 		let mut precheck_receivers = Vec::new();
 		for _ in 0..3 {
 			let (result_tx, result_rx) = oneshot::channel();
-			host.precheck_pvf(Pvf::from_discriminator(2), result_tx).await.unwrap();
+			host.precheck_pvf(Pvf::Code(PvfCode::from_discriminator(2)), result_tx)
+				.await
+				.unwrap();
 			precheck_receivers.push(result_rx);
 		}
 
 		let (result_tx, _result_rx_execute) = oneshot::channel();
 		host.execute_pvf(
-			Pvf::from_discriminator(2),
+			Pvf::Code(PvfCode::from_discriminator(2)),
 			TEST_EXECUTION_TIMEOUT,
 			b"pvf2".to_vec(),
 			Priority::Critical,
@@ -1218,7 +1174,7 @@
 
 		let (result_tx, result_rx) = oneshot::channel();
 		host.execute_pvf(
-			Pvf::Preimage(PvfCode::from_discriminator(1)),
+			Pvf::Code(PvfCode::from_discriminator(1)),
 			TEST_EXECUTION_TIMEOUT,
 			b"pvf1".to_vec(),
 			Priority::Normal,
