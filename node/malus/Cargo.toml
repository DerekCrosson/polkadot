[package]
name = "polkadot-test-malus"
description = "Misbehaving nodes for local testnets, system and Simnet tests."
license = "GPL-3.0-only"
version = "0.9.9"
authors = ["Parity Technologies <admin@parity.io>"]
edition = "2018"
readme = "README.md"
publish = false

[[bin]]
name = "malus"
path = "src/malus.rs"

[dependencies]
polkadot-cli = { path = "../../cli", default-features = false, features = [ "cli", "malus" ]  }
polkadot-node-subsystem = { path = "../subsystem" }
polkadot-node-subsystem-util = { path = "../subsystem-util" }
polkadot-node-subsystem-types = { path = "../subsystem-types" }
polkadot-node-core-dispute-coordinator = { path = "../core/dispute-coordinator" }
polkadot-node-core-candidate-validation = { path = "../core/candidate-validation" }
polkadot-node-core-backing = { path = "../core/backing" }
polkadot-node-primitives = { path = "../primitives" }
polkadot-primitives = { path = "../../primitives" }
polkadot-node-core-pvf = { path = "../core/pvf" }
parity-util-mem = { version = "0.10.0", default-features = false, features = ["jemalloc-global"] }
color-eyre = { version = "0.5.11", default-features = false }
assert_matches = "1.5"
structopt = "0.3.23"
async-trait = "0.1.51"
<<<<<<< HEAD
sp-keystore = { git = "https://github.com/paritytech/substrate", branch = "master" }
futures = "0.3.16"
futures-timer = "3.0.2"
tracing = "0.1.26"

[features]
default = [] # we do not enable disputes by default to avoid feature leak
disputes = ["polkadot-cli/disputes"]
=======

[dev-dependencies]
polkadot-node-subsystem-test-helpers = { path = "../subsystem-test-helpers" }
sp-core = { git = "https://github.com/paritytech/substrate", branch = "master" }
futures = { version = "0.3.17", features = ["thread-pool"] }
>>>>>>> c7bfca18
<|MERGE_RESOLUTION|>--- conflicted
+++ resolved
@@ -28,7 +28,6 @@
 assert_matches = "1.5"
 structopt = "0.3.23"
 async-trait = "0.1.51"
-<<<<<<< HEAD
 sp-keystore = { git = "https://github.com/paritytech/substrate", branch = "master" }
 futures = "0.3.16"
 futures-timer = "3.0.2"
@@ -37,10 +36,8 @@
 [features]
 default = [] # we do not enable disputes by default to avoid feature leak
 disputes = ["polkadot-cli/disputes"]
-=======
 
 [dev-dependencies]
 polkadot-node-subsystem-test-helpers = { path = "../subsystem-test-helpers" }
 sp-core = { git = "https://github.com/paritytech/substrate", branch = "master" }
-futures = { version = "0.3.17", features = ["thread-pool"] }
->>>>>>> c7bfca18
+futures = { version = "0.3.17", features = ["thread-pool"] }