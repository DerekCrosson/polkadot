[package]
name = "polkadot-node-network-protocol"
version = "0.1.0"
authors = ["Parity Technologies <admin@parity.io>"]
edition = "2018"
description = "Primitives types for the Node-side"

[dependencies]
polkadot-primitives = { path = "../../../primitives" }
polkadot-node-primitives = { path = "../../primitives" }
polkadot-node-jaeger = { path = "../../jaeger" }
parity-scale-codec = { version = "1.3.6", default-features = false, features = ["derive"] }
<<<<<<< HEAD
sc-network = { git = "https://github.com/paritytech/substrate", branch = "rococo-v1" }
=======
sc-network = { git = "https://github.com/paritytech/substrate", branch = "master" }
strum = { version = "0.20", features = ["derive"] }
>>>>>>> 49207c02
<|MERGE_RESOLUTION|>--- conflicted
+++ resolved
@@ -10,9 +10,5 @@
 polkadot-node-primitives = { path = "../../primitives" }
 polkadot-node-jaeger = { path = "../../jaeger" }
 parity-scale-codec = { version = "1.3.6", default-features = false, features = ["derive"] }
-<<<<<<< HEAD
 sc-network = { git = "https://github.com/paritytech/substrate", branch = "rococo-v1" }
-=======
-sc-network = { git = "https://github.com/paritytech/substrate", branch = "master" }
-strum = { version = "0.20", features = ["derive"] }
->>>>>>> 49207c02
+strum = { version = "0.20", features = ["derive"] }