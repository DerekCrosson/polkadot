--- conflicted
+++ resolved
@@ -7,14 +7,9 @@
 
 [dependencies]
 impl-trait-for-tuples = "0.2.2"
-<<<<<<< HEAD
 parity-scale-codec = { version = "3.1.2", default-features = false, features = [ "derive", "max-encoded-len" ] }
-scale-info = { version = "2.0.0", default-features = false, features = ["derive"] }
+scale-info = { version = "2.1.1", default-features = false, features = ["derive"] }
 sp-io = { git = "https://github.com/paritytech/substrate", branch = "master", default-features = false }
-=======
-parity-scale-codec = { version = "3.1.2", default-features = false, features = [ "derive" ] }
-scale-info = { version = "2.1.1", default-features = false, features = ["derive"] }
->>>>>>> 10e17eb6
 derivative = {version = "2.2.0", default-features = false, features = [ "use_core" ] }
 serde = { version = "1.0.136", optional = true, features = ["derive"] }
 log = { version = "0.4.16", default-features = false }
