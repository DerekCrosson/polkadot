--- conflicted
+++ resolved
@@ -30,34 +30,6 @@
 
 # Substrate Dependencies
 
-<<<<<<< HEAD
-frame-executive = { git = "https://github.com/paritytech/substrate", default-features = false , branch = "master" }
-frame-support = { git = "https://github.com/paritytech/substrate", default-features = false , branch = "master" }
-frame-system = { git = "https://github.com/paritytech/substrate", default-features = false , branch = "master" }
-frame-system-rpc-runtime-api = { git = "https://github.com/paritytech/substrate", default-features = false , branch = "master" }
-pallet-aura = { git = "https://github.com/paritytech/substrate", default-features = false , branch = "master" }
-pallet-balances = { git = "https://github.com/paritytech/substrate", default-features = false , branch = "master" }
-pallet-grandpa = { git = "https://github.com/paritytech/substrate", default-features = false , branch = "master" }
-pallet-randomness-collective-flip = { git = "https://github.com/paritytech/substrate", default-features = false , branch = "master" }
-pallet-session = { git = "https://github.com/paritytech/substrate", default-features = false , branch = "master" }
-pallet-sudo = { git = "https://github.com/paritytech/substrate", default-features = false , branch = "master" }
-pallet-timestamp = { git = "https://github.com/paritytech/substrate", default-features = false , branch = "master" }
-pallet-transaction-payment = { git = "https://github.com/paritytech/substrate", default-features = false , branch = "master" }
-pallet-transaction-payment-rpc-runtime-api = { git = "https://github.com/paritytech/substrate", default-features = false , branch = "master" }
-sp-api = { git = "https://github.com/paritytech/substrate", default-features = false , branch = "master" }
-sp-block-builder = { git = "https://github.com/paritytech/substrate", default-features = false , branch = "master" }
-sp-consensus-aura = { git = "https://github.com/paritytech/substrate", default-features = false , branch = "master" }
-sp-core = { git = "https://github.com/paritytech/substrate", default-features = false , branch = "master" }
-sp-finality-grandpa = { git = "https://github.com/paritytech/substrate", default-features = false , branch = "master" }
-sp-inherents = { git = "https://github.com/paritytech/substrate", default-features = false , branch = "master" }
-sp-offchain = { git = "https://github.com/paritytech/substrate", default-features = false , branch = "master" }
-sp-runtime = { git = "https://github.com/paritytech/substrate", default-features = false , branch = "master" }
-sp-session = { git = "https://github.com/paritytech/substrate", default-features = false , branch = "master" }
-sp-std = { git = "https://github.com/paritytech/substrate", default-features = false , branch = "master" }
-sp-transaction-pool = { git = "https://github.com/paritytech/substrate", default-features = false , branch = "master" }
-sp-trie = { git = "https://github.com/paritytech/substrate", default-features = false , branch = "master" }
-sp-version = { git = "https://github.com/paritytech/substrate", default-features = false , branch = "master" }
-=======
 beefy-primitives = { git = "https://github.com/paritytech/substrate", branch = "master", default-features = false }
 frame-benchmarking = { git = "https://github.com/paritytech/substrate", branch = "master", default-features = false, optional = true }
 frame-executive = { git = "https://github.com/paritytech/substrate", branch = "master", default-features = false }
@@ -90,7 +62,6 @@
 sp-transaction-pool = { git = "https://github.com/paritytech/substrate", branch = "master", default-features = false }
 sp-trie = { git = "https://github.com/paritytech/substrate", branch = "master", default-features = false }
 sp-version = { git = "https://github.com/paritytech/substrate", branch = "master", default-features = false }
->>>>>>> 634f649b
 
 [build-dependencies]
 substrate-wasm-builder = { git = "https://github.com/paritytech/substrate", branch = "master" }
