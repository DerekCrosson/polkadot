--- conflicted
+++ resolved
@@ -908,14 +908,9 @@
 );
 
 parameter_types! {
-<<<<<<< HEAD
 	pub const Westend: MultiLocation = X1(Parachain(1000));
-	pub const Westmint: MultiAsset = AllConcreteFungible { id: Null };
-	pub const WestendForWestmint: (MultiAsset, MultiLocation) = (Westmint::get(), Westend::get());
-=======
-	pub const WestendForWestmint: (MultiAssetFilter, MultiLocation) =
-		(Wild(AllOf { fun: WildFungible, id: Concrete(WndLocation::get()) }), X1(Parachain(1000)));
->>>>>>> 8f0a57ab
+	pub const Westmint: MultiAssetFilter = Wild(AllOf { fun: WildFungible, id: Concrete(WndLocation::get()) });
+	pub const WestendForWestmint: (MultiAssetFilter, MultiLocation) = (Westmint::get(), Westend::get());
 }
 pub type TrustedTeleporters = (xcm_builder::Case<WestendForWestmint>,);
 
